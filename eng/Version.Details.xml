<?xml version="1.0" encoding="utf-8"?>
<Dependencies>
  <ProductDependencies>
<<<<<<< HEAD
    <Dependency Name="Microsoft.CSharp" Version="4.6.0-preview4.19208.6" CoherentParentDependency="Microsoft.NETCore.App">
      <Uri>https://github.com/dotnet/corefx</Uri>
      <Sha>e0a01a12c2676d69cefa61aa2526a414d7f2dabb</Sha>
    </Dependency>
    <Dependency Name="Microsoft.DotNet.PlatformAbstractions" Version="3.0.0-preview4-27608-11" CoherentParentDependency="Microsoft.Extensions.Logging">
      <Uri>https://github.com/dotnet/core-setup</Uri>
      <Sha>63787f307be73c00d5c8830896be0e82a944227d</Sha>
    </Dependency>
    <Dependency Name="Microsoft.Extensions.Caching.Memory" Version="3.0.0-preview4.19209.1">
      <Uri>https://github.com/aspnet/Extensions</Uri>
      <Sha>52b95a5d0009682bd8e812ccf2bac9345f087003</Sha>
    </Dependency>
    <Dependency Name="Microsoft.Extensions.Configuration.EnvironmentVariables" Version="3.0.0-preview4.19209.1">
      <Uri>https://github.com/aspnet/Extensions</Uri>
      <Sha>52b95a5d0009682bd8e812ccf2bac9345f087003</Sha>
    </Dependency>
    <Dependency Name="Microsoft.Extensions.Configuration.Json" Version="3.0.0-preview4.19209.1">
      <Uri>https://github.com/aspnet/Extensions</Uri>
      <Sha>52b95a5d0009682bd8e812ccf2bac9345f087003</Sha>
    </Dependency>
    <Dependency Name="Microsoft.Extensions.Configuration" Version="3.0.0-preview4.19209.1">
      <Uri>https://github.com/aspnet/Extensions</Uri>
      <Sha>52b95a5d0009682bd8e812ccf2bac9345f087003</Sha>
    </Dependency>
    <Dependency Name="Microsoft.Extensions.DependencyInjection" Version="3.0.0-preview4.19209.1">
      <Uri>https://github.com/aspnet/Extensions</Uri>
      <Sha>52b95a5d0009682bd8e812ccf2bac9345f087003</Sha>
    </Dependency>
    <Dependency Name="Microsoft.Extensions.DependencyModel" Version="3.0.0-preview4-27608-11" CoherentParentDependency="Microsoft.Extensions.Logging">
      <Uri>https://github.com/dotnet/core-setup</Uri>
      <Sha>63787f307be73c00d5c8830896be0e82a944227d</Sha>
    </Dependency>
    <Dependency Name="Microsoft.Extensions.HostFactoryResolver.Sources" Version="3.0.0-preview4.19209.1">
      <Uri>https://github.com/aspnet/Extensions</Uri>
      <Sha>52b95a5d0009682bd8e812ccf2bac9345f087003</Sha>
    </Dependency>
    <Dependency Name="Microsoft.Extensions.Logging" Version="3.0.0-preview4.19209.1">
      <Uri>https://github.com/aspnet/Extensions</Uri>
      <Sha>52b95a5d0009682bd8e812ccf2bac9345f087003</Sha>
    </Dependency>
    <Dependency Name="Microsoft.NETCore.Platforms" Version="3.0.0-preview4.19208.6" CoherentParentDependency="Microsoft.NETCore.App">
      <Uri>https://github.com/dotnet/corefx</Uri>
      <Sha>e0a01a12c2676d69cefa61aa2526a414d7f2dabb</Sha>
    </Dependency>
    <Dependency Name="Microsoft.NETCore.App" Version="3.0.0-preview4-27608-11" CoherentParentDependency="Microsoft.Extensions.Logging">
      <Uri>https://github.com/dotnet/core-setup</Uri>
      <Sha>63787f307be73c00d5c8830896be0e82a944227d</Sha>
    </Dependency>
    <Dependency Name="System.Collections.Immutable" Version="1.6.0-preview4.19208.6" CoherentParentDependency="Microsoft.NETCore.App">
      <Uri>https://github.com/dotnet/corefx</Uri>
      <Sha>e0a01a12c2676d69cefa61aa2526a414d7f2dabb</Sha>
    </Dependency>
    <Dependency Name="System.ComponentModel.Annotations" Version="4.6.0-preview4.19208.6" CoherentParentDependency="Microsoft.NETCore.App">
      <Uri>https://github.com/dotnet/corefx</Uri>
      <Sha>e0a01a12c2676d69cefa61aa2526a414d7f2dabb</Sha>
    </Dependency>
    <Dependency Name="System.Data.SqlClient" Version="4.7.0-preview4.19208.6" CoherentParentDependency="Microsoft.NETCore.App">
      <Uri>https://github.com/dotnet/corefx</Uri>
      <Sha>e0a01a12c2676d69cefa61aa2526a414d7f2dabb</Sha>
    </Dependency>
    <Dependency Name="System.Diagnostics.DiagnosticSource" Version="4.6.0-preview4.19208.6" CoherentParentDependency="Microsoft.NETCore.App">
      <Uri>https://github.com/dotnet/corefx</Uri>
      <Sha>e0a01a12c2676d69cefa61aa2526a414d7f2dabb</Sha>
=======
    <Dependency Name="Microsoft.CSharp" Version="4.6.0-preview5.19207.6" CoherentParentDependency="Microsoft.NETCore.App">
      <Uri>https://github.com/dotnet/corefx</Uri>
      <Sha>1d63519e16fdc298f79c23b0ea7f4e89013024c5</Sha>
    </Dependency>
    <Dependency Name="Microsoft.DotNet.PlatformAbstractions" Version="3.0.0-preview5-27607-08" CoherentParentDependency="Microsoft.Extensions.Logging">
      <Uri>https://github.com/dotnet/core-setup</Uri>
      <Sha>1cdd7e42898c0da50beb6adead1de4f1e38583a6</Sha>
    </Dependency>
    <Dependency Name="Microsoft.Extensions.Caching.Memory" Version="3.0.0-preview5.19208.3">
      <Uri>https://github.com/aspnet/Extensions</Uri>
      <Sha>c4049aae8e5c295cfcf1c1aa7519b30832a1e553</Sha>
    </Dependency>
    <Dependency Name="Microsoft.Extensions.Configuration.EnvironmentVariables" Version="3.0.0-preview5.19208.3">
      <Uri>https://github.com/aspnet/Extensions</Uri>
      <Sha>c4049aae8e5c295cfcf1c1aa7519b30832a1e553</Sha>
    </Dependency>
    <Dependency Name="Microsoft.Extensions.Configuration.Json" Version="3.0.0-preview5.19208.3">
      <Uri>https://github.com/aspnet/Extensions</Uri>
      <Sha>c4049aae8e5c295cfcf1c1aa7519b30832a1e553</Sha>
    </Dependency>
    <Dependency Name="Microsoft.Extensions.Configuration" Version="3.0.0-preview5.19208.3">
      <Uri>https://github.com/aspnet/Extensions</Uri>
      <Sha>c4049aae8e5c295cfcf1c1aa7519b30832a1e553</Sha>
    </Dependency>
    <Dependency Name="Microsoft.Extensions.DependencyInjection" Version="3.0.0-preview5.19208.3">
      <Uri>https://github.com/aspnet/Extensions</Uri>
      <Sha>c4049aae8e5c295cfcf1c1aa7519b30832a1e553</Sha>
    </Dependency>
    <Dependency Name="Microsoft.Extensions.DependencyModel" Version="3.0.0-preview5-27607-08" CoherentParentDependency="Microsoft.Extensions.Logging">
      <Uri>https://github.com/dotnet/core-setup</Uri>
      <Sha>1cdd7e42898c0da50beb6adead1de4f1e38583a6</Sha>
    </Dependency>
    <Dependency Name="Microsoft.Extensions.HostFactoryResolver.Sources" Version="3.0.0-preview5.19208.3">
      <Uri>https://github.com/aspnet/Extensions</Uri>
      <Sha>c4049aae8e5c295cfcf1c1aa7519b30832a1e553</Sha>
    </Dependency>
    <Dependency Name="Microsoft.Extensions.Logging" Version="3.0.0-preview5.19208.3">
      <Uri>https://github.com/aspnet/Extensions</Uri>
      <Sha>c4049aae8e5c295cfcf1c1aa7519b30832a1e553</Sha>
    </Dependency>
    <Dependency Name="Microsoft.NETCore.Platforms" Version="3.0.0-preview5.19207.6" CoherentParentDependency="Microsoft.NETCore.App">
      <Uri>https://github.com/dotnet/corefx</Uri>
      <Sha>1d63519e16fdc298f79c23b0ea7f4e89013024c5</Sha>
    </Dependency>
    <Dependency Name="Microsoft.NETCore.App" Version="3.0.0-preview5-27607-08" CoherentParentDependency="Microsoft.Extensions.Logging">
      <Uri>https://github.com/dotnet/core-setup</Uri>
      <Sha>1cdd7e42898c0da50beb6adead1de4f1e38583a6</Sha>
    </Dependency>
    <Dependency Name="System.Collections.Immutable" Version="1.6.0-preview5.19207.6" CoherentParentDependency="Microsoft.NETCore.App">
      <Uri>https://github.com/dotnet/corefx</Uri>
      <Sha>1d63519e16fdc298f79c23b0ea7f4e89013024c5</Sha>
    </Dependency>
    <Dependency Name="System.ComponentModel.Annotations" Version="4.6.0-preview5.19207.6" CoherentParentDependency="Microsoft.NETCore.App">
      <Uri>https://github.com/dotnet/corefx</Uri>
      <Sha>1d63519e16fdc298f79c23b0ea7f4e89013024c5</Sha>
    </Dependency>
    <Dependency Name="System.Data.SqlClient" Version="4.7.0-preview5.19207.6" CoherentParentDependency="Microsoft.NETCore.App">
      <Uri>https://github.com/dotnet/corefx</Uri>
      <Sha>1d63519e16fdc298f79c23b0ea7f4e89013024c5</Sha>
    </Dependency>
    <Dependency Name="System.Diagnostics.DiagnosticSource" Version="4.6.0-preview5.19207.6" CoherentParentDependency="Microsoft.NETCore.App">
      <Uri>https://github.com/dotnet/corefx</Uri>
      <Sha>1d63519e16fdc298f79c23b0ea7f4e89013024c5</Sha>
>>>>>>> 28160e4e
    </Dependency>
  </ProductDependencies>
  <ToolsetDependencies>
    <Dependency Name="Microsoft.DotNet.Arcade.Sdk" Version="1.0.0-beta.19209.1">
      <Uri>https://github.com/dotnet/arcade</Uri>
      <Sha>9d7e665ecf2606094677524ecd5af0fc39c7bb49</Sha>
    </Dependency>
  </ToolsetDependencies>
</Dependencies><|MERGE_RESOLUTION|>--- conflicted
+++ resolved
@@ -1,71 +1,6 @@
 <?xml version="1.0" encoding="utf-8"?>
 <Dependencies>
   <ProductDependencies>
-<<<<<<< HEAD
-    <Dependency Name="Microsoft.CSharp" Version="4.6.0-preview4.19208.6" CoherentParentDependency="Microsoft.NETCore.App">
-      <Uri>https://github.com/dotnet/corefx</Uri>
-      <Sha>e0a01a12c2676d69cefa61aa2526a414d7f2dabb</Sha>
-    </Dependency>
-    <Dependency Name="Microsoft.DotNet.PlatformAbstractions" Version="3.0.0-preview4-27608-11" CoherentParentDependency="Microsoft.Extensions.Logging">
-      <Uri>https://github.com/dotnet/core-setup</Uri>
-      <Sha>63787f307be73c00d5c8830896be0e82a944227d</Sha>
-    </Dependency>
-    <Dependency Name="Microsoft.Extensions.Caching.Memory" Version="3.0.0-preview4.19209.1">
-      <Uri>https://github.com/aspnet/Extensions</Uri>
-      <Sha>52b95a5d0009682bd8e812ccf2bac9345f087003</Sha>
-    </Dependency>
-    <Dependency Name="Microsoft.Extensions.Configuration.EnvironmentVariables" Version="3.0.0-preview4.19209.1">
-      <Uri>https://github.com/aspnet/Extensions</Uri>
-      <Sha>52b95a5d0009682bd8e812ccf2bac9345f087003</Sha>
-    </Dependency>
-    <Dependency Name="Microsoft.Extensions.Configuration.Json" Version="3.0.0-preview4.19209.1">
-      <Uri>https://github.com/aspnet/Extensions</Uri>
-      <Sha>52b95a5d0009682bd8e812ccf2bac9345f087003</Sha>
-    </Dependency>
-    <Dependency Name="Microsoft.Extensions.Configuration" Version="3.0.0-preview4.19209.1">
-      <Uri>https://github.com/aspnet/Extensions</Uri>
-      <Sha>52b95a5d0009682bd8e812ccf2bac9345f087003</Sha>
-    </Dependency>
-    <Dependency Name="Microsoft.Extensions.DependencyInjection" Version="3.0.0-preview4.19209.1">
-      <Uri>https://github.com/aspnet/Extensions</Uri>
-      <Sha>52b95a5d0009682bd8e812ccf2bac9345f087003</Sha>
-    </Dependency>
-    <Dependency Name="Microsoft.Extensions.DependencyModel" Version="3.0.0-preview4-27608-11" CoherentParentDependency="Microsoft.Extensions.Logging">
-      <Uri>https://github.com/dotnet/core-setup</Uri>
-      <Sha>63787f307be73c00d5c8830896be0e82a944227d</Sha>
-    </Dependency>
-    <Dependency Name="Microsoft.Extensions.HostFactoryResolver.Sources" Version="3.0.0-preview4.19209.1">
-      <Uri>https://github.com/aspnet/Extensions</Uri>
-      <Sha>52b95a5d0009682bd8e812ccf2bac9345f087003</Sha>
-    </Dependency>
-    <Dependency Name="Microsoft.Extensions.Logging" Version="3.0.0-preview4.19209.1">
-      <Uri>https://github.com/aspnet/Extensions</Uri>
-      <Sha>52b95a5d0009682bd8e812ccf2bac9345f087003</Sha>
-    </Dependency>
-    <Dependency Name="Microsoft.NETCore.Platforms" Version="3.0.0-preview4.19208.6" CoherentParentDependency="Microsoft.NETCore.App">
-      <Uri>https://github.com/dotnet/corefx</Uri>
-      <Sha>e0a01a12c2676d69cefa61aa2526a414d7f2dabb</Sha>
-    </Dependency>
-    <Dependency Name="Microsoft.NETCore.App" Version="3.0.0-preview4-27608-11" CoherentParentDependency="Microsoft.Extensions.Logging">
-      <Uri>https://github.com/dotnet/core-setup</Uri>
-      <Sha>63787f307be73c00d5c8830896be0e82a944227d</Sha>
-    </Dependency>
-    <Dependency Name="System.Collections.Immutable" Version="1.6.0-preview4.19208.6" CoherentParentDependency="Microsoft.NETCore.App">
-      <Uri>https://github.com/dotnet/corefx</Uri>
-      <Sha>e0a01a12c2676d69cefa61aa2526a414d7f2dabb</Sha>
-    </Dependency>
-    <Dependency Name="System.ComponentModel.Annotations" Version="4.6.0-preview4.19208.6" CoherentParentDependency="Microsoft.NETCore.App">
-      <Uri>https://github.com/dotnet/corefx</Uri>
-      <Sha>e0a01a12c2676d69cefa61aa2526a414d7f2dabb</Sha>
-    </Dependency>
-    <Dependency Name="System.Data.SqlClient" Version="4.7.0-preview4.19208.6" CoherentParentDependency="Microsoft.NETCore.App">
-      <Uri>https://github.com/dotnet/corefx</Uri>
-      <Sha>e0a01a12c2676d69cefa61aa2526a414d7f2dabb</Sha>
-    </Dependency>
-    <Dependency Name="System.Diagnostics.DiagnosticSource" Version="4.6.0-preview4.19208.6" CoherentParentDependency="Microsoft.NETCore.App">
-      <Uri>https://github.com/dotnet/corefx</Uri>
-      <Sha>e0a01a12c2676d69cefa61aa2526a414d7f2dabb</Sha>
-=======
     <Dependency Name="Microsoft.CSharp" Version="4.6.0-preview5.19207.6" CoherentParentDependency="Microsoft.NETCore.App">
       <Uri>https://github.com/dotnet/corefx</Uri>
       <Sha>1d63519e16fdc298f79c23b0ea7f4e89013024c5</Sha>
@@ -129,7 +64,6 @@
     <Dependency Name="System.Diagnostics.DiagnosticSource" Version="4.6.0-preview5.19207.6" CoherentParentDependency="Microsoft.NETCore.App">
       <Uri>https://github.com/dotnet/corefx</Uri>
       <Sha>1d63519e16fdc298f79c23b0ea7f4e89013024c5</Sha>
->>>>>>> 28160e4e
     </Dependency>
   </ProductDependencies>
   <ToolsetDependencies>
