--- conflicted
+++ resolved
@@ -21,13 +21,6 @@
             = typeof(ValueBuffer).GetTypeInfo().GetProperty(nameof(ValueBuffer.Count));
 
         private readonly List<Expression> _valueBufferSlots = new List<Expression>();
-<<<<<<< HEAD
-        private IDictionary<ProjectionMember, Expression> _projectionMapping = new Dictionary<ProjectionMember, Expression>();
-
-        public virtual IReadOnlyList<Expression> Projection => _valueBufferSlots;
-
-=======
->>>>>>> b9f518ea
         private readonly IDictionary<EntityProjectionExpression, IDictionary<IProperty, int>> _entityProjectionCache
             = new Dictionary<EntityProjectionExpression, IDictionary<IProperty, int>>();
         private readonly ParameterExpression _valueBufferParameter;
@@ -35,16 +28,11 @@
         private IDictionary<ProjectionMember, Expression> _projectionMapping = new Dictionary<ProjectionMember, Expression>();
         private ParameterExpression _groupingParameter;
 
-<<<<<<< HEAD
-        private static readonly PropertyInfo _valueBufferCountMemberInfo =
-            typeof(ValueBuffer).GetTypeInfo().GetProperty(nameof(ValueBuffer.Count));
-=======
         public virtual IReadOnlyList<Expression> Projection => _valueBufferSlots;
         public virtual Expression ServerQueryExpression { get; set; }
         public virtual ParameterExpression CurrentParameter => _groupingParameter ?? _valueBufferParameter;
         public override Type Type => typeof(IEnumerable<ValueBuffer>);
         public sealed override ExpressionType NodeType => ExpressionType.Extension;
->>>>>>> b9f518ea
 
         public InMemoryQueryExpression(IEntityType entityType)
         {
@@ -61,12 +49,7 @@
                 readExpressionMap[property] = Condition(
                     LessThan(
                         Constant(property.GetIndex()),
-<<<<<<< HEAD
-                        MakeMemberAccess(
-                            ValueBufferParameter,
-=======
                         MakeMemberAccess(_valueBufferParameter,
->>>>>>> b9f518ea
                             _valueBufferCountMemberInfo)),
                     CreateReadValueExpression(property.ClrType, property.GetIndex(), property),
                     Default(property.ClrType));
@@ -234,17 +217,6 @@
                         result[keyValuePair.Key] = CreateReadValueExpression(
                             keyValuePair.Value.Type, index, InferPropertyFromInner(keyValuePair.Value));
                     }
-<<<<<<< HEAD
-
-                    result[keyValuePair.Key] = new EntityProjectionExpression(entityProjection.EntityType, map);
-                }
-                else
-                {
-                    var index = AddToProjection(keyValuePair.Value);
-                    result[keyValuePair.Key] = CreateReadValueExpression(
-                        keyValuePair.Value.Type, index, InferPropertyFromInner(keyValuePair.Value));
-=======
->>>>>>> b9f518ea
                 }
 
                 _projectionMapping = result;
@@ -300,12 +272,7 @@
                         var index = AddToProjection(expressionToAdd);
                         map[property] = CreateReadValueExpression(expressionToAdd.Type.MakeNullable(), index, property);
                     }
-<<<<<<< HEAD
-
-                    result[keyValuePair.Key] = Constant(map);
-=======
                     result[keyValuePair.Key] = new EntityProjectionExpression(entityProjection.EntityType, map);
->>>>>>> b9f518ea
                 }
                 else
                 {
@@ -492,18 +459,11 @@
             var resultValueBufferExpressions = new List<Expression>();
             var projectionMapping = new Dictionary<ProjectionMember, Expression>();
             var replacingVisitor = new ReplacingExpressionVisitor(
-<<<<<<< HEAD
-                new Dictionary<Expression, Expression>
-                {
-                    { ValueBufferParameter, outerParameter }, { innerQueryExpression.ValueBufferParameter, innerParameter }
-                });
-=======
                     new Dictionary<Expression, Expression>
                     {
                         { CurrentParameter, outerParameter },
                         { innerQueryExpression.CurrentParameter, innerParameter }
                     });
->>>>>>> b9f518ea
 
             var index = 0;
             var outerMemberInfo = transparentIdentifierType.GetTypeInfo().GetDeclaredField("Outer");
@@ -615,19 +575,11 @@
             var resultValueBufferExpressions = new List<Expression>();
             var projectionMapping = new Dictionary<ProjectionMember, Expression>();
             var replacingVisitor = new ReplacingExpressionVisitor(
-<<<<<<< HEAD
-                new Dictionary<Expression, Expression>
-                {
-                    { ValueBufferParameter, MakeMemberAccess(outerParameter, outerMemberInfo) },
-                    { innerQueryExpression.ValueBufferParameter, innerParameter }
-                });
-=======
                     new Dictionary<Expression, Expression>
                     {
                         { CurrentParameter, MakeMemberAccess(outerParameter, outerMemberInfo) },
                         { innerQueryExpression.CurrentParameter, innerParameter }
                     });
->>>>>>> b9f518ea
 
             var index = 0;
             outerMemberInfo = transparentIdentifierType.GetTypeInfo().GetDeclaredField("Outer");
@@ -723,18 +675,11 @@
             var resultValueBufferExpressions = new List<Expression>();
             var projectionMapping = new Dictionary<ProjectionMember, Expression>();
             var replacingVisitor = new ReplacingExpressionVisitor(
-<<<<<<< HEAD
-                new Dictionary<Expression, Expression>
-                {
-                    { ValueBufferParameter, outerParameter }, { innerQueryExpression.ValueBufferParameter, innerParameter }
-                });
-=======
                     new Dictionary<Expression, Expression>
                     {
                         { CurrentParameter, outerParameter },
                         { innerQueryExpression.CurrentParameter, innerParameter }
                     });
->>>>>>> b9f518ea
 
             var index = 0;
             var outerMemberInfo = transparentIdentifierType.GetTypeInfo().GetDeclaredField("Outer");
