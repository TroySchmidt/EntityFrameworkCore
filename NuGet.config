﻿<?xml version="1.0" encoding="utf-8"?>
<configuration>
  <packageSources>
<<<<<<< HEAD
    <add key="AspNetCore" value="https://dotnet.myget.org/F/aspnetcore-ci-dev/api/v3/index.json" />
    <add key="NuGet" value="https://api.nuget.org/v3/index.json" />
=======
    <clear />
    <add key="NuGet.org" value="https://api.nuget.org/v3/index.json" />
    <add key="AspNetCore" value="https://dotnet.myget.org/f/aspnetcore-master/api/v3/index.json" />
>>>>>>> cc0cd757
  </packageSources>
</configuration><|MERGE_RESOLUTION|>--- conflicted
+++ resolved
@@ -1,13 +1,7 @@
 ﻿<?xml version="1.0" encoding="utf-8"?>
 <configuration>
   <packageSources>
-<<<<<<< HEAD
     <add key="AspNetCore" value="https://dotnet.myget.org/F/aspnetcore-ci-dev/api/v3/index.json" />
     <add key="NuGet" value="https://api.nuget.org/v3/index.json" />
-=======
-    <clear />
-    <add key="NuGet.org" value="https://api.nuget.org/v3/index.json" />
-    <add key="AspNetCore" value="https://dotnet.myget.org/f/aspnetcore-master/api/v3/index.json" />
->>>>>>> cc0cd757
   </packageSources>
 </configuration>